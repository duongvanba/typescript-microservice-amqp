import { Message, connect, Channel, Connection } from 'amqplib'
import { Message as TransporterMessage, Transporter, ListenOptions, CallBackFunction, PublishOptions, sleep } from 'typescript-microservice'
import { fromEvent, firstValueFrom, Subject } from 'rxjs'

export type Callback = {
    topic: string,
    cb: CallBackFunction,
    options: ListenOptions,
    queue_name: string
}

export class AmqpError extends Error {
    constructor(
        public code: string,
        public message: string
    ) {
        super(message)
    }
}


export class AmqpTransporter implements Transporter {

    #push_connection: Connection
    #listen_connection: Connection

    #push_channel: Channel
    #listen_channels: Channel[]

    #callbacks: Callback[] = []

    #$on_error = new Subject()

    private constructor(private readonly url: string) { }

    async #listen({ queue_name, topic, options, cb }: Callback) {
        const channel = await this.#getListenChannel(options)
        const { queue } = await channel.assertQueue(queue_name, {
            autoDelete: true
        })
        await this.#push_channel.assertExchange(topic, 'topic', {
            autoDelete: true
        })
        await channel.bindQueue(queue, topic, options.route || '#')

        await channel.consume(queue, async (msg: Message) => {

            if (msg == null) {
                this.#$on_error.next('')
                return
            }
            try { channel.ack(msg) } catch (e) { }

            const { content, properties: { timestamp, messageId, replyTo, } } = msg
            const data: TransporterMessage = {
                content,
                created_time: timestamp,
                id: messageId,
                reply_to: replyTo,
                delivery_attempt: msg.properties.headers["x-death"]?.length || 0
            }
            await cb(data)
            channel.ack(msg)
        }, { noAck: false })

        return channel
    }


    async #getListenChannel(options: ListenOptions) {
        if (options?.limit || this.#listen_channels.length == 0) {
            const channel = await this.#listen_connection.createChannel();
            this.#listen_channels.push(channel)
            options.limit && channel.prefetch(options.limit, false)
            return channel
        }
        return this.#listen_channels[0]
    }

    async #setup() {

        this.#push_connection = await connect(this.url, { reconnectTimeInSeconds: 2, heartbeatIntervalInSeconds: 1 })
        this.#listen_connection = await connect(this.url, { reconnectTimeInSeconds: 2, heartbeatIntervalInSeconds: 1 })
        this.#push_channel = await this.#push_connection.createChannel()

        this.#listen_channels = []
        const subscriptions = []

        for (const event of ['error', 'close']) {
            subscriptions.push(fromEvent(this.#push_connection, event).subscribe(this.#$on_error))
            subscriptions.push(fromEvent(this.#listen_connection, event).subscribe(this.#$on_error))
            subscriptions.push(fromEvent(this.#push_channel, event).subscribe(this.#$on_error))
        }


        for (const cb of this.#callbacks) {
            const channel = await this.#listen(cb)
            for (const event of ['error', 'close']) {
                subscriptions.push(fromEvent(channel, event).subscribe(this.#$on_error))
            }
        }

        return {
            clear: async () => {
                await subscriptions.map(s => s.unsubscribe())
                try { await this.#listen_connection.close() } catch (e) { }
                try { await this.#push_connection.close() } catch (e) { }
            }
        }
    }


    static async init(url: string = process.env.AMQP_TRANSPORTER) {
        const amqp = new this(url)

        // Infiniti loop
        await new Promise(async success => {
            while (true) {
                try {
                    const loop = await amqp.#setup()
                    success(1)
                    await firstValueFrom(amqp.#$on_error)
                    await loop.clear()
                } catch (e) { }
                console.error(`Error with rabbitmq, reconnect in 1s...`)
                await sleep(1000)
            }

        })
        return amqp
    }

    async publish(topic: string, data: Buffer, options: PublishOptions = {}) {
        try {
            await this.#push_channel.assertExchange(topic, 'topic', { autoDelete: true, })
            await this.#push_channel.publish(
                topic,
                options.route,
                data,
<<<<<<< HEAD
                { replyTo: options.reply_to, messageId: options.id, },

=======
                {
                    replyTo: options.reply_to,
                    messageId: options.id,

                }
>>>>>>> f71041ab
            )
        } catch (e) {
            console.error(e)
        }
    }



    async listen(topic: string, cb: CallBackFunction, options: ListenOptions = {}) {
        const queue_name = options.fanout ? '' : `${topic}${options.route || ''}`
        const config: Callback = { cb, options, queue_name, topic }
        this.#callbacks.push(config)
        await this.#listen(config)
        return queue_name
    }

<<<<<<< HEAD
} 
=======
}


setImmediate(async () => {
    setInterval(() => { }, 10000)
    const rabbitmq = await AmqpTransporter.init(`amqp://smmv3:c77uvFhAVuNtTf6Z@54.169.27.236:5672`)
    console.log('Connected')
    await rabbitmq.listen('ahihi1', async data => {
        console.log('data received')
        await new Promise(s => setTimeout(s, 3000))
        console.log({data})
        return 1
    }, { limit: 1 })

    console.log('Sending')
    await rabbitmq.publish('ahihi1', Buffer.from('123'))
    console.log('Sent')
})
>>>>>>> f71041ab
<|MERGE_RESOLUTION|>--- conflicted
+++ resolved
@@ -137,16 +137,11 @@
                 topic,
                 options.route,
                 data,
-<<<<<<< HEAD
-                { replyTo: options.reply_to, messageId: options.id, },
-
-=======
                 {
                     replyTo: options.reply_to,
                     messageId: options.id,
 
                 }
->>>>>>> f71041ab
             )
         } catch (e) {
             console.error(e)
@@ -163,25 +158,4 @@
         return queue_name
     }
 
-<<<<<<< HEAD
-} 
-=======
-}
-
-
-setImmediate(async () => {
-    setInterval(() => { }, 10000)
-    const rabbitmq = await AmqpTransporter.init(`amqp://smmv3:c77uvFhAVuNtTf6Z@54.169.27.236:5672`)
-    console.log('Connected')
-    await rabbitmq.listen('ahihi1', async data => {
-        console.log('data received')
-        await new Promise(s => setTimeout(s, 3000))
-        console.log({data})
-        return 1
-    }, { limit: 1 })
-
-    console.log('Sending')
-    await rabbitmq.publish('ahihi1', Buffer.from('123'))
-    console.log('Sent')
-})
->>>>>>> f71041ab
+} 